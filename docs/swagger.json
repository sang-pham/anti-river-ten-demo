--- conflicted
+++ resolved
@@ -1,79 +1,47 @@
 {
-  "schemes": [
-    "http"
-  ],
-  "swagger": "2.0",
-  "info": {
-    "description": "REST API demo with auth",
-    "title": "go-demo API",
-    "contact": {},
-    "version": "1.0"
-  },
-  "basePath": "/",
-  "paths": {
-    "/healthz": {
-      "get": {
-        "tags": [
-          "platform"
-        ],
-        "summary": "Liveness probe",
-        "responses": {
-          "200": {
-            "description": "ok",
-            "schema": {
-              "type": "string"
-            }
-          }
-        }
-      }
-    },
-    "/readyz": {
-      "get": {
-        "tags": [
-          "platform"
-        ],
-        "summary": "Readiness probe",
-        "responses": {
-          "200": {
-            "description": "ready",
-            "schema": {
-              "type": "string"
-            }
-          }
-        }
-      }
-    },
-    "/v1/auth/login": {
-      "post": {
-        "description": "Login with username or email",
-        "consumes": [
-          "application/json"
-        ],
-        "produces": [
-          "application/json"
-        ],
-        "tags": [
-          "auth"
-        ],
-        "summary": "Login",
-        "parameters": [
-          {
-            "description": "Login request",
-            "name": "request",
-            "in": "body",
-            "required": true,
-            "schema": {
-              "$ref": "#/definitions/handlers.LoginReq"
-            }
-<<<<<<< HEAD
-          }
-        ],
-        "responses": {
-          "200": {
-            "description": "OK",
-            "schema": {
-              "$ref": "#/definitions/handlers.LoginResp"
-=======
+    "schemes": [
+        "http"
+    ],
+    "swagger": "2.0",
+    "info": {
+        "description": "REST API demo with auth",
+        "title": "go-demo API",
+        "contact": {},
+        "version": "1.0"
+    },
+    "basePath": "/",
+    "paths": {
+        "/healthz": {
+            "get": {
+                "tags": [
+                    "platform"
+                ],
+                "summary": "Liveness probe",
+                "responses": {
+                    "200": {
+                        "description": "ok",
+                        "schema": {
+                            "type": "string"
+                        }
+                    }
+                }
+            }
+        },
+        "/readyz": {
+            "get": {
+                "tags": [
+                    "platform"
+                ],
+                "summary": "Readiness probe",
+                "responses": {
+                    "200": {
+                        "description": "ready",
+                        "schema": {
+                            "type": "string"
+                        }
+                    }
+                }
+            }
         },
         "/v1/admin/users": {
             "post": {
@@ -231,51 +199,144 @@
                         }
                     }
                 }
->>>>>>> 53faeebd
-            }
-          },
-          "400": {
-            "description": "Bad Request",
-            "schema": {
-              "$ref": "#/definitions/handlers.ErrorEnvelope"
-            }
-          },
-          "401": {
-            "description": "Unauthorized",
-            "schema": {
-              "$ref": "#/definitions/handlers.ErrorEnvelope"
-            }
-          },
-          "500": {
-            "description": "Internal Server Error",
-            "schema": {
-              "$ref": "#/definitions/handlers.ErrorEnvelope"
-            }
-          }
-        }
-      }
-    },
-<<<<<<< HEAD
-    "/v1/auth/me": {
-      "get": {
-        "security": [
-          {
-            "BearerAuth": []
-          }
-        ],
-        "produces": [
-          "application/json"
-        ],
-        "tags": [
-          "auth"
-        ],
-        "summary": "Get current user",
-        "responses": {
-          "200": {
-            "description": "OK",
-            "schema": {
-              "$ref": "#/definitions/handlers.UserResp"
-=======
+            }
+        },
+        "/v1/auth/me": {
+            "get": {
+                "security": [
+                    {
+                        "BearerAuth": []
+                    }
+                ],
+                "produces": [
+                    "application/json"
+                ],
+                "tags": [
+                    "auth"
+                ],
+                "summary": "Get current user",
+                "responses": {
+                    "200": {
+                        "description": "OK",
+                        "schema": {
+                            "$ref": "#/definitions/handlers.UserResp"
+                        }
+                    },
+                    "401": {
+                        "description": "Unauthorized",
+                        "schema": {
+                            "$ref": "#/definitions/handlers.ErrorEnvelope"
+                        }
+                    }
+                }
+            }
+        },
+        "/v1/auth/refresh": {
+            "post": {
+                "description": "Exchange refresh token for a new access token (rotation)",
+                "consumes": [
+                    "application/json"
+                ],
+                "produces": [
+                    "application/json"
+                ],
+                "tags": [
+                    "auth"
+                ],
+                "summary": "Refresh access token",
+                "parameters": [
+                    {
+                        "description": "Refresh request",
+                        "name": "request",
+                        "in": "body",
+                        "required": true,
+                        "schema": {
+                            "$ref": "#/definitions/handlers.RefreshReq"
+                        }
+                    }
+                ],
+                "responses": {
+                    "200": {
+                        "description": "OK",
+                        "schema": {
+                            "$ref": "#/definitions/handlers.RefreshResp"
+                        }
+                    },
+                    "400": {
+                        "description": "Bad Request",
+                        "schema": {
+                            "$ref": "#/definitions/handlers.ErrorEnvelope"
+                        }
+                    },
+                    "401": {
+                        "description": "Unauthorized",
+                        "schema": {
+                            "$ref": "#/definitions/handlers.ErrorEnvelope"
+                        }
+                    },
+                    "500": {
+                        "description": "Internal Server Error",
+                        "schema": {
+                            "$ref": "#/definitions/handlers.ErrorEnvelope"
+                        }
+                    }
+                }
+            }
+        },
+        "/v1/auth/register": {
+            "post": {
+                "consumes": [
+                    "application/json"
+                ],
+                "produces": [
+                    "application/json"
+                ],
+                "tags": [
+                    "auth"
+                ],
+                "summary": "Register user",
+                "parameters": [
+                    {
+                        "description": "Register request",
+                        "name": "request",
+                        "in": "body",
+                        "required": true,
+                        "schema": {
+                            "$ref": "#/definitions/handlers.RegisterReq"
+                        }
+                    }
+                ],
+                "responses": {
+                    "201": {
+                        "description": "Created",
+                        "schema": {
+                            "$ref": "#/definitions/handlers.UserResp"
+                        }
+                    },
+                    "400": {
+                        "description": "Bad Request",
+                        "schema": {
+                            "$ref": "#/definitions/handlers.ErrorEnvelope"
+                        }
+                    },
+                    "409": {
+                        "description": "Conflict",
+                        "schema": {
+                            "$ref": "#/definitions/handlers.ErrorEnvelope"
+                        }
+                    },
+                    "500": {
+                        "description": "Internal Server Error",
+                        "schema": {
+                            "$ref": "#/definitions/handlers.ErrorEnvelope"
+                        }
+                    }
+                }
+            }
+          }
+        }
+      }
+    },
     "definitions": {
         "handlers.AnalysisResult": {
             "type": "object",
@@ -325,7 +386,202 @@
                         }
                     }
                 }
->>>>>>> 53faeebd
+            }
+        },
+        "handlers.LoginReq": {
+            "type": "object",
+            "properties": {
+                "identifier": {
+                    "description": "username or email",
+                    "type": "string"
+                },
+                "password": {
+                    "type": "string"
+                }
+            }
+        },
+        "handlers.LoginResp": {
+            "type": "object",
+            "properties": {
+                "expires_at": {
+                    "type": "string"
+                },
+                "refresh_expires_at": {
+                    "type": "string"
+                },
+                "refresh_token": {
+                    "type": "string"
+                },
+                "token": {
+                    "type": "string"
+                },
+                "user": {
+                    "$ref": "#/definitions/handlers.UserResp"
+                }
+            }
+        },
+        "handlers.QueryAnalysis": {
+            "type": "object",
+            "properties": {
+                "exec_count": {
+                    "type": "integer"
+                },
+                "exec_time_ms": {
+                    "type": "integer"
+                },
+                "id": {
+                    "type": "integer"
+                },
+                "sql_query": {
+                    "type": "string"
+                },
+                "suggestions": {
+                    "type": "string"
+                }
+            }
+        },
+        "handlers.RefreshReq": {
+            "type": "object",
+            "properties": {
+                "refresh_token": {
+                    "type": "string"
+                }
+            }
+        },
+        "handlers.RefreshResp": {
+            "type": "object",
+            "properties": {
+                "expires_at": {
+                    "type": "string"
+                },
+                "refresh_expires_at": {
+                    "type": "string"
+                },
+                "refresh_token": {
+                    "type": "string"
+                },
+                "token": {
+                    "type": "string"
+                },
+                "user": {
+                    "$ref": "#/definitions/handlers.UserResp"
+                }
+            }
+        },
+        "handlers.RegisterReq": {
+            "type": "object",
+            "properties": {
+                "email": {
+                    "type": "string"
+                },
+                "password": {
+                    "type": "string"
+                },
+                "username": {
+                    "type": "string"
+                }
+            }
+        },
+        "handlers.UserResp": {
+            "type": "object",
+            "properties": {
+                "created_by": {
+                    "type": "string"
+                },
+                "created_time": {
+                    "type": "string"
+                },
+                "email": {
+                    "type": "string"
+                },
+                "id": {
+                    "type": "string"
+                },
+                "role": {
+                    "type": "string"
+                },
+                "updated_time": {
+                    "type": "string"
+                },
+                "username": {
+                    "type": "string"
+                }
+            }
+          }
+        }
+      }
+    },
+    "/v1/auth/login": {
+      "post": {
+        "description": "Login with username or email",
+        "consumes": [
+          "application/json"
+        ],
+        "produces": [
+          "application/json"
+        ],
+        "tags": [
+          "auth"
+        ],
+        "summary": "Login",
+        "parameters": [
+          {
+            "description": "Login request",
+            "name": "request",
+            "in": "body",
+            "required": true,
+            "schema": {
+              "$ref": "#/definitions/handlers.LoginReq"
+            }
+          }
+        ],
+        "responses": {
+          "200": {
+            "description": "OK",
+            "schema": {
+              "$ref": "#/definitions/handlers.LoginResp"
+            }
+          },
+          "400": {
+            "description": "Bad Request",
+            "schema": {
+              "$ref": "#/definitions/handlers.ErrorEnvelope"
+            }
+          },
+          "401": {
+            "description": "Unauthorized",
+            "schema": {
+              "$ref": "#/definitions/handlers.ErrorEnvelope"
+            }
+          },
+          "500": {
+            "description": "Internal Server Error",
+            "schema": {
+              "$ref": "#/definitions/handlers.ErrorEnvelope"
+            }
+          }
+        }
+      }
+    },
+    "/v1/auth/me": {
+      "get": {
+        "security": [
+          {
+            "BearerAuth": []
+          }
+        ],
+        "produces": [
+          "application/json"
+        ],
+        "tags": [
+          "auth"
+        ],
+        "summary": "Get current user",
+        "responses": {
+          "200": {
+            "description": "OK",
+            "schema": {
+              "$ref": "#/definitions/handlers.UserResp"
             }
           },
           "401": {
@@ -359,7 +615,6 @@
             "schema": {
               "$ref": "#/definitions/handlers.RefreshReq"
             }
-<<<<<<< HEAD
           }
         ],
         "responses": {
@@ -367,35 +622,6 @@
             "description": "OK",
             "schema": {
               "$ref": "#/definitions/handlers.RefreshResp"
-=======
-        },
-        "handlers.QueryAnalysis": {
-            "type": "object",
-            "properties": {
-                "exec_count": {
-                    "type": "integer"
-                },
-                "exec_time_ms": {
-                    "type": "integer"
-                },
-                "id": {
-                    "type": "integer"
-                },
-                "sql_query": {
-                    "type": "string"
-                },
-                "suggestions": {
-                    "type": "string"
-                }
-            }
-        },
-        "handlers.RefreshReq": {
-            "type": "object",
-            "properties": {
-                "refresh_token": {
-                    "type": "string"
-                }
->>>>>>> 53faeebd
             }
           },
           "400": {
